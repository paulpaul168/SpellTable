'use client';

import React, { useState, useEffect } from 'react';
import { Scene as SceneType } from '../../types/map';
import { Map } from '../../components/Map';
import { websocketService } from '../../services/websocket';
import { InitiativeIndicator } from '../../components/InitiativeIndicator';
import { AoEMarker } from '../../components/AoEMarker';

const initialScene: SceneType = {
    id: 'default',
    name: 'Default Scene',
    maps: [],
    activeMapId: null,
    gridSettings: {
        showGrid: true,
        gridSize: 50
    },
    initiativeOrder: [],
    showCurrentPlayer: false,
    aoeMarkers: []
};

export default function ViewerPage() {
    const [scene, setScene] = useState<SceneType>(initialScene);
    const [connectionStatus, setConnectionStatus] = useState('connecting');

<<<<<<< HEAD
    // Use fixed 1.0 scale to match admin view exactly
    const displayScale = 1.0;
=======
    // Use the admin's display scale directly, no need for inverse calculation
    const [displayScale, setDisplayScale] = useState<number>(1.0);
>>>>>>> 64d15476

    useEffect(() => {
        websocketService.connect();

        const unsubscribe = websocketService.addListener((data) => {
            if (data.type === 'scene_update' && data.scene) {
                setScene({
                    ...data.scene,
                    initiativeOrder: data.scene.initiativeOrder || [],
                    gridSettings: data.scene.gridSettings || {
                        showGrid: true,
                        gridSize: 50
                    },
                    aoeMarkers: data.scene.aoeMarkers || []
                });
            } else if (data.type === 'connection_status') {
                setConnectionStatus(data.status || 'unknown');
<<<<<<< HEAD
=======
            } else if (data.type === 'display_scale_update') {
                console.log('Received display scale update:', data.scale);
                if (typeof data.scale === 'number') {
                    // Use the scale directly as sent by the admin
                    setDisplayScale(data.scale);
                }
>>>>>>> 64d15476
            }
            // Ignore display_scale_update messages - we're using fixed 1.0 scale
        });

        return () => {
            unsubscribe();
            websocketService.disconnect();
        };
    }, []);

    const currentPlayer = scene.initiativeOrder?.find(entry => entry.isCurrentTurn);

    return (
        <div className="flex h-screen bg-zinc-950 overflow-hidden" style={{ height: '100vh', width: '100vw', margin: 0, padding: 0 }}>
            {/* Main Content */}
            <div className="flex-1 relative w-full h-full overflow-hidden" style={{ height: '100%', width: '100%', margin: 0, padding: 0 }}>
                {scene.maps.length === 0 && (
                    <div className="absolute inset-0 flex flex-col items-center justify-center text-center space-y-4">
                        <div className="p-4 rounded-xl bg-zinc-900/30">
                            <div className="h-8 w-8 text-zinc-700" />
                        </div>
                        <div>
                            <h3 className="text-sm font-medium text-zinc-300">Waiting for map...</h3>
                            <p className="text-xs text-zinc-600">The DM will share a map with you shortly</p>
                        </div>
                    </div>
                )}
                {/* Maps container - Allow individual z-indices from the admin's sorting order */}
                <div className="absolute inset-0">
                    {scene.maps.map((map, index) => (
                        <Map
                            key={map.name}
                            map={map}
                            isActive={map.name === scene.activeMapId}
                            onUpdate={() => { }} // No updates in viewer mode
                            isViewerMode={true}
                            zIndex={scene.maps.length - index} // Match admin's z-index calculation
                            scale={displayScale}
                        />
                    ))}
                </div>

                {/* AoE Markers - View Only - Ensure they're above maps but below UI */}
                <div style={{ zIndex: scene.maps.length + 100 }}>
                    {scene.aoeMarkers && scene.aoeMarkers.map((marker) => (
                        <AoEMarker
                            key={marker.id}
                            marker={marker}
                            gridSize={scene.gridSettings.gridSize}
                            isActive={false} // Not interactive in viewer mode
                            isAdmin={false}  // Not admin in viewer mode
                            onUpdate={() => { }} // No-op in viewer mode
                            onDelete={() => { }} // No-op in viewer mode
                            scale={displayScale}
                        />
                    ))}
                </div>
            </div>

            {/* Current Player Indicator */}
            <InitiativeIndicator
                initiativeOrder={scene.initiativeOrder}
                showCurrentPlayer={scene.showCurrentPlayer}
            />

            {/* Grid Overlay - Always on top of maps and markers but below UI */}
            {scene.gridSettings?.showGrid && (
                <div
                    className="fixed inset-0 pointer-events-none"
                    style={{
                        backgroundImage: `
                            linear-gradient(to right, ${scene.gridSettings.gridColor || 'rgba(255, 255, 255, 0.1)'} 1px, transparent 1px),
                            linear-gradient(to bottom, ${scene.gridSettings.gridColor || 'rgba(255, 255, 255, 0.1)'} 1px, transparent 1px)
                        `,
                        backgroundSize: scene.gridSettings.useFixedGrid
                            ? `calc(100% / ${scene.gridSettings.gridCellsX || 25}) calc(100% / ${scene.gridSettings.gridCellsY || 13})`
                            : `${scene.gridSettings?.gridSize}px ${scene.gridSettings?.gridSize}px`,
                        opacity: scene.gridSettings.gridOpacity || 0.5,
                        zIndex: scene.maps.length + 200,
                    }}
                />
            )}

            {/* Connection Status */}
            <div className="absolute top-4 right-4 px-2 py-1.5 rounded-md bg-zinc-900/80 backdrop-blur-sm z-[1000]">
                <div className="flex items-center gap-2">
                    {connectionStatus === 'connected' ? (
                        <>
                            <div className="h-3 w-3 rounded-full bg-emerald-500" />
                            <span className="text-[10px] text-emerald-500">Connected</span>
                        </>
                    ) : (
                        <>
                            <div className="h-3 w-3 rounded-full bg-zinc-600" />
                            <span className="text-[10px] text-zinc-600 capitalize">{connectionStatus}</span>
                        </>
                    )}
                </div>
            </div>
<<<<<<< HEAD
=======

            {/* Display Scale Indicator */}
            {displayScale !== 1.0 && (
                <div className="absolute bottom-4 right-16 px-2 py-1 bg-zinc-900/80 backdrop-blur-sm rounded text-xs text-zinc-400 z-50">
                    <div className="flex items-center gap-2">
                        <span>Scaling: {(displayScale * 100).toFixed(1)}%</span>
                    </div>
                </div>
            )}
>>>>>>> 64d15476
        </div>
    );
} <|MERGE_RESOLUTION|>--- conflicted
+++ resolved
@@ -25,13 +25,9 @@
     const [scene, setScene] = useState<SceneType>(initialScene);
     const [connectionStatus, setConnectionStatus] = useState('connecting');
 
-<<<<<<< HEAD
+
     // Use fixed 1.0 scale to match admin view exactly
     const displayScale = 1.0;
-=======
-    // Use the admin's display scale directly, no need for inverse calculation
-    const [displayScale, setDisplayScale] = useState<number>(1.0);
->>>>>>> 64d15476
 
     useEffect(() => {
         websocketService.connect();
@@ -49,15 +45,13 @@
                 });
             } else if (data.type === 'connection_status') {
                 setConnectionStatus(data.status || 'unknown');
-<<<<<<< HEAD
-=======
+              
             } else if (data.type === 'display_scale_update') {
                 console.log('Received display scale update:', data.scale);
                 if (typeof data.scale === 'number') {
                     // Use the scale directly as sent by the admin
                     setDisplayScale(data.scale);
                 }
->>>>>>> 64d15476
             }
             // Ignore display_scale_update messages - we're using fixed 1.0 scale
         });
@@ -157,8 +151,6 @@
                     )}
                 </div>
             </div>
-<<<<<<< HEAD
-=======
 
             {/* Display Scale Indicator */}
             {displayScale !== 1.0 && (
@@ -168,7 +160,6 @@
                     </div>
                 </div>
             )}
->>>>>>> 64d15476
         </div>
     );
 } 