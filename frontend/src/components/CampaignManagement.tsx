--- conflicted
+++ resolved
@@ -9,11 +9,8 @@
 import { Badge } from './ui/badge';
 import { authService, User } from '@/services/auth';
 import { useToast } from './ui/use-toast';
-<<<<<<< HEAD
 import { ConnectionStatus } from './ConnectionStatus';
-=======
 import { getApiUrl } from "@/utils/api";
->>>>>>> 2319cc43
 
 export interface Campaign {
     id: number;
