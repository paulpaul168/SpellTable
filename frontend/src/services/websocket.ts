--- conflicted
+++ resolved
@@ -1,5 +1,5 @@
 import { Scene } from '@/types/map';
-import {getApiUrl} from "@/utils/api";
+import { getApiUrl } from "@/utils/api";
 
 interface WebSocketMessage {
     type: string;
@@ -24,8 +24,7 @@
         }
 
         this.isConnecting = true;
-<<<<<<< HEAD
-        const API_BASE_URL = process.env.NEXT_PUBLIC_API_URL || '/api';
+        const API_BASE_URL = getApiUrl();
 
         // Determine the correct WebSocket protocol based on the current page protocol
         let wsUrl: string;
@@ -38,10 +37,6 @@
             // Server-side: fallback to secure WebSocket
             wsUrl = `wss://${API_BASE_URL.replace('/api', '')}/api/ws`;
         }
-=======
-        const API_BASE_URL = getApiUrl();
-        const wsUrl = API_BASE_URL.replace('http://', 'ws://').replace('https://', 'wss://') + '/ws';
->>>>>>> 2319cc43
 
         console.log('Attempting WebSocket connection to:', wsUrl);
 
